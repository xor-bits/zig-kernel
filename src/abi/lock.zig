--- conflicted
+++ resolved
@@ -44,13 +44,9 @@
                 }
             }
 
-<<<<<<< HEAD
-            self.sleepers.store(true, .release);
-            self.notify.wait() catch unreachable;
-=======
             self.sleepers.store(true, .seq_cst);
             self.notify.wait() catch unreachable; // notify cap shouldnt be invalid
->>>>>>> 3eb3116c
+
             if (self.tryLock()) return;
         }
     }
