--- conflicted
+++ resolved
@@ -361,10 +361,7 @@
 };
 
 test {
-<<<<<<< HEAD
-=======
     _ = btree;
->>>>>>> 3eb3116c
     _ = caps;
     _ = conf;
     _ = epoch;
@@ -378,9 +375,6 @@
     _ = sys;
     _ = thread;
     _ = util;
-<<<<<<< HEAD
     _ = relocator;
-=======
->>>>>>> 3eb3116c
     std.testing.refAllDeclsRecursive(@This());
 }